--- conflicted
+++ resolved
@@ -58,7 +58,7 @@
             seq=sequence,
             t0=[pk.epoch_from_string("1997-JAN-01 00:00:00.000"), pk.epoch_from_string("1997-DEC-31 00:00:00.000")],
             tof=3500,
-            vinf=[0, 3],
+            vinf=[1, 5],
             add_vinf_dep=False,
             add_vinf_arr=True,
             tof_encoding='eta',
@@ -67,11 +67,7 @@
             e_target=.9823,
             rp_target=78232 * 1e3,
             rp_ub=300,
-<<<<<<< HEAD
-            max_revs=5,
-=======
             max_revs= 3,
->>>>>>> 6f003e92
             eta_ub = .99,
             eta_lb = .01
         )
